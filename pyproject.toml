--- conflicted
+++ resolved
@@ -57,12 +57,8 @@
 colorama = ">=0.4.6"
 s3path = ">=0.5.7"
 python-levenshtein = "^0.25.1"
-<<<<<<< HEAD
 numcodecs = "<0.16"               # TODO pinned because of https://github.com/zarr-developers/numcodecs/issues/721
-=======
-numcodecs = "<0.16"
 pydantic = ">=2.12"                                   # TODO pinned because of https://github.com/zarr-developers/numcodecs/issues/721
->>>>>>> c484bb35
 
 [tool.poetry.group.dev.dependencies]
 poetry = "==2.2.1"
