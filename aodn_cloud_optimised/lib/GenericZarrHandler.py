import importlib.resources
import os
import traceback
import uuid
import warnings
from functools import partial

import boto3
import fsspec
import numpy as np
import s3fs
import xarray as xr
import zarr
from dask.diagnostics import ProgressBar
from dask.distributed import Client
from rechunker import rechunk
from xarray.core.merge import MergeError
from dask import array as da

from aodn_cloud_optimised.lib.CommonHandler import CommonHandler
from aodn_cloud_optimised.lib.logging import get_logger
from aodn_cloud_optimised.lib.s3Tools import (
    delete_objects_in_prefix,
    split_s3_path,
    prefix_exists,
    create_fileset,
)


def preprocess_xarray(ds, dataset_config):
    """
    Perform preprocessing on the input dataset (`ds`) and return an xarray Dataset.

    :param ds: Input xarray Dataset.
    :param dataset_config: Configuration dictionary for the dataset.

    :return:
        Preprocessed xarray Dataset.
    """
    # TODO: this is part a rewritten function available in the GenericHandler class below.
    #       running the class method with xarray as preprocess=self.preprocess_xarray lead to many issues
    #       1) serialization of the arguments with pickle.
    #       2) Running in a dask remote cluster, it seemed like the preprocess function (if donne within mfdataset)
    #          was actually running locally and using ALL of the local ram. Complete nonsense.
    # https://github.com/fsspec/filesystem_spec/issues/1747
    # https://discourse.pangeo.io/t/remote-cluster-with-dask-distributed-uses-the-deployment-machines-memory-and-internet-bandwitch/4637
    # https://github.com/dask/distributed/discussions/8913

    logger_name = dataset_config.get("logger_name", "generic")
    dimensions = dataset_config.get("dimensions")
    schema = dataset_config.get("schema")

    logger = get_logger(logger_name)

    # TODO: get filename; Should be from https://github.com/pydata/xarray/issues/9142

    # ds = ds.assign(
    #     filename=((dimensions["time"]["name"],), [filename])
    # )  # add new filename variable with time dimension

    # Drop variables not in the list
    vars_to_drop = set(ds.data_vars) - set(schema)

    # Add variables with "drop_vars": true in the schema to vars_to_drop
    for var_name, var_details in schema.items():
        if var_details.get("drop_vars", False):
            vars_to_drop.add(var_name)

    ds_filtered = ds.drop_vars(vars_to_drop, errors="ignore")
    ds = ds_filtered

    ##########
    var_required = schema.copy()
    var_required.pop(dimensions["time"]["name"])
    var_required.pop(dimensions["latitude"]["name"])
    var_required.pop(dimensions["longitude"]["name"])

    # Remove variables with "drop_vars": true from the var_required list
    for var_name, var_details in schema.items():
        if var_details.get("drop_vars", False):
            var_required.pop(var_name, None)

    # TODO: make the variable below something more generic? a parameter?
    var_template_shape = dataset_config.get("var_template_shape")

    # retrieve filename from ds
    var = next(var for var in ds)
    try:
        filename = os.path.basename(ds[var].encoding["source"])
    except KeyError as e:
        logger.debug(f"Original filename not available in xarray dataset.\n {e}")
        filename = "UNKOWN_FILENAME.nc"

    logger.info(f"Applying preprocessing on dataset from {filename}")
    try:
        warnings.filterwarnings("error", category=RuntimeWarning)
        nan_array = da.full(ds[var_template_shape].shape, da.nan, dtype=da.float64)
        # the following commented line returned some RuntimeWarnings every now and then.
        # nan_array = np.empty(
        #    ds[var_template_shape].shape) * np.nan  # np.full_like( (1, 4500, 6000), np.nan, dtype=object)
    except RuntimeWarning as rw:
        raise TypeError

    for variable_name in var_required:
        datatype = var_required[variable_name].get("type")

        # if variable doesn't exist
        if variable_name not in ds:

            logger.warning(
                f"Add missing {variable_name} to xarray dataset with NaN values"
            )

            # check the type of the variable (numerical of string)
            if np.issubdtype(datatype, np.number):
                # Add the missing variable  to the dataset
                ds[variable_name] = (
                    (
                        dimensions["time"]["name"],
                        dimensions["latitude"]["name"],
                        dimensions["longitude"]["name"],
                    ),
                    nan_array,
                )

            else:
                # for strings variables, it's quite likely that the variables don't have any dimensions associated.
                # This can be an issue to know which datapoint is associated to which string value.
                # In this case we might have to repeat the string the times of ('TIME')
                # ds[variable_name] = (
                #    (dimensions["time"]["name"],),
                #    empty_string_array,
                # )
                logger.warning(f"{variable_name} is not np.number")

            ds[variable_name] = ds[variable_name].astype(datatype)

        # if variable already exists
        else:

            if (
                datatype == "timestamp[ns]"
            ):  # Timestamps do not have an astype method. But numpy.datetime64 do.
                datatype = "datetime64[ns]"

            elif not np.issubdtype(datatype, np.number):
                # we repeat the string variable to match the size of the TIME dimension
                ds[variable_name] = (
                    (dimensions["time"]["name"],),
                    da.full_like(
                        ds[dimensions["time"]["name"]],
                        ds[variable_name],
                        dtype="<S1",
                    ),
                )

            ds[variable_name] = ds[variable_name].astype(datatype)

    logger.info(f"Successfully applied preprocessing to dataset from {filename}")
    return ds


class GenericHandler(CommonHandler):
    """
    GenericHandler to create cloud-optimised datasets in Zarr format.

    Inherits:
        CommonHandler: Provides common functionality for handling cloud-optimised datasets.
    """

    def __init__(self, **kwargs):
        """
        Initialise the GenericHandler object.

        Args:
            **kwargs: Additional keyword arguments.
                optimised_bucket_name (str, optional[config]): Name of the optimised bucket.
                root_prefix_cloud_optimised_path (str, optional[config]): Root Prefix path of the location of cloud optimised files

        Inherits:
            CommonHandler: Provides common functionality for handling cloud-optimised datasets.

        """
        super().__init__(**kwargs)

        json_validation_path = str(
            importlib.resources.files("aodn_cloud_optimised")
            .joinpath("config")
            .joinpath("schema_validation_zarr.json")
        )

        self.validate_json(
            json_validation_path
        )  # we cannot validate the json config until self.dataset_config and self.logger are set

        self.dimensions = self.dataset_config.get("dimensions")
        self.rechunk_drop_vars = kwargs.get("rechunk_drop_vars", None)
        self.vars_to_drop_no_common_dimension = self.dataset_config.get(
            "vars_to_drop_no_common_dimension", None
        )

        self.chunks = {
            self.dimensions["time"]["name"]: self.dimensions["time"]["chunk"],
            self.dimensions["latitude"]["name"]: self.dimensions["latitude"]["chunk"],
            self.dimensions["longitude"]["name"]: self.dimensions["longitude"]["chunk"],
        }

        self.compute = bool(True)

        # TODO: fix this ugly abomination. Unfortunately, patching the s3_fs value in the unittest is not enough for
        #       zarr! why? it works fine for parquet, but if I remove this if condition, my unittest breaks! maybe
        #       self.s3_fs is overwritten somewhere?? need to check
        if os.getenv("RUNNING_UNDER_UNITTEST") == "true":
            self.s3_fs = s3fs.S3FileSystem(
                anon=False,
                client_kwargs={
                    "endpoint_url": "http://127.0.0.1:5555/",
                    "region_name": "us-east-1",
                },
            )

        self.store = s3fs.S3Map(
            root=f"{self.cloud_optimised_output_path}", s3=self.s3_fs, check=False
        )

        # to_zarr common options
        self.safe_chunks = True
        self.write_empty_chunks = False
        self.consolidated = True

    def publish_cloud_optimised_fileset_batch(self, s3_file_uri_list):
        """
        Process and publish a batch of NetCDF files stored in S3 to a Zarr dataset.

        This method iterates over a list of S3 file URIs, processes them in batches, and publishes
        the resulting datasets to a Zarr store on S3. It performs the following steps:

        1. Validate input parameters and initialise logging.
        2. Create a list of file handles from S3 file URIs.
        3. Iterate through batches of file handles.
        4. Perform preprocessing on each batched dataset.
        5. Drop specified variables from the dataset based on schema settings.
        6. Open and preprocess each dataset using Dask for parallel processing.
        7. Chunk the dataset according to predefined dimensions.
        8. Write the processed dataset to an existing or new Zarr store on S3.
        9. Handle merging datasets and logging errors if encountered.

        Parameters:
        - s3_file_uri_list (list): List of S3 file URIs to process and publish.

        Raises:
        - ValueError: If input_objects (`s3_file_uri_list`) is not defined.

        Returns:
        None
        """
        # Iterate over s3_file_handle_list in batches
        if s3_file_uri_list is None:
            raise ValueError("input_objects is not defined")

        time_dimension_name = self.dimensions["time"]["name"]
        drop_vars_list = [
            var_name
            for var_name, attrs in self.schema.items()
            if attrs.get("drop_vars", False)
        ]

        partial_preprocess = partial(
            preprocess_xarray, dataset_config=self.dataset_config
        )

        if self.cluster_mode:
            batch_size = self.get_batch_size(client=self.client)
        else:
            batch_size = 1

        for idx, batch_uri_list in enumerate(
            self.batch_process_fileset(s3_file_uri_list, batch_size=batch_size)
        ):

            self.uuid_log = str(uuid.uuid4())  # value per batch

            self.logger.info(
                f"{self.uuid_log}: Listing all objects to process and creating a s3_file_handle_list"
            )

            batch_files = create_fileset(batch_uri_list, self.s3_fs)

            self.logger.info(f"{self.uuid_log}: Processing batch {idx + 1}...")
            self.logger.info(batch_files)

            if drop_vars_list:
                self.logger.warning(
                    f"{self.uuid_log}: Dropping variables: {drop_vars_list} from the dataset"
                )

            partial_preprocess_already_run = False

            try:
                # TODO(DONE): if using preprocess function within mfdataset (has to be outside the class otherwise
                #  parallelizing issues)

                try:
                    ds = self._open_mfds(
                        partial_preprocess,
                        drop_vars_list,
                        batch_files,
                    )
                    partial_preprocess_already_run = True

                except (ValueError, TypeError) as e:
                    self.logger.debug(
                        f'{self.uuid_log}: The default engine "h5netcdf" could not be used. Falling back '
                        f'to using "scipy" engine. This is an issue with old NetCDF files'
                    )

                    try:
                        ds = self._open_mfds(
                            partial_preprocess,
                            drop_vars_list,
                            batch_files,
                            engine="scipy",
                        )
                        partial_preprocess_already_run = True

                    except Exception as e:
                        self.logger.warning(
                            f'{self.uuid_log}: The engine "scipy" could not be used to concatenate the dataset together. '
                            f"likely because the files to concatenate are NetCDF3 and NetCDF4 and should use different engines. Falling back "
                            f"to opening the files individually with different engines"
                        )

                        # TODO: once xarray issue is fixed https://github.com/pydata/xarray/issues/8909,
                        #  the follwing code could probably be removed. Only scipy and h5netcdf can be used for remote access
                        try:
                            ds = self._concatenate_files_different_engines(
                                batch_files, partial_preprocess, drop_vars_list
                            )
                            self.logger.info(
                                f"{self.uuid_log}: Successfully Concatenating files together"
                            )
                            partial_preprocess_already_run = True
                            # if this works, we get out of this try except, and keep the processing as usual
                        except Exception as e:
                            # in this case, none of the above worked!! we try then to process each file one by one
                            # including writing to zarr, hence we do continue afterward to go to the next batch
                            self.logger.warning(
                                f"{self.uuid_log}: {e}.\n {traceback.format_exc()}"
                            )
                            self.logger.info(
                                f"{self.uuid_log}: None of the mfdataset with different engines worked, including concatenation. Falling back to processing files individually"
                            )

                            self._process_individual_file_fallback(
                                batch_files, partial_preprocess, drop_vars_list, idx
                            )
                            continue

                # If ds open with open_mfdataset with the partial preprocess_xarray, no need to re-run it again!
                if not partial_preprocess_already_run:
                    # TODO: can probably be removed as partial_preprocess_already_run should always be True now
                    self.logger.debug(
                        f"{self.uuid_log}: partial_preprocess_already_run is False"
                    )
                    ds = preprocess_xarray(ds, self.dataset_config)

                # Write the dataset to Zarr
                self._write_ds(ds, idx)

                self.logger.info(
                    f"{self.uuid_log}: Batch {idx + 1} successfully published to Zarr store: {self.store}"
                )

            except MergeError as e:
                self.logger.error(f"{self.uuid_log}: Failed to merge datasets: {e}")
                if "ds" in locals():
                    self.postprocess(ds)

            except Exception as e:
                self.logger.error(
                    f"{self.uuid_log}: An unexpected error occurred: {e}.\n {traceback.format_exc()}"
                )
                try:
                    self.logger.info(
                        f"{self.uuid_log}: None of the methods to process files as a batch worked. Falling back to "
                        f"processing files individually"
                    )
                    # in this case, none of the above worked!! we try then to process each file one by one
                    # including writing to zarr
                    self._process_individual_file_fallback(
                        batch_files, partial_preprocess, drop_vars_list, idx
                    )

                except Exception as e:
                    # Nothing could work. Workers failed ... Desperate times
                    self.logger.error(
                        f"{self.uuid_log}: An unexpected error occurred: {e}.\n {traceback.format_exc()}"
                    )

                if "ds" in locals():
                    self.postprocess(ds)

    def _handle_duplicate_regions(
        self,
        ds,
        idx,
        common_time_values,
        time_values_org,
        time_values_new,
    ):
        time_dimension_name = self.dimensions["time"]["name"]

        self.logger.info(
            f"{self.uuid_log}: Duplicate values of {self.dimensions['time']['name']} already existing in dataset. Overwriting"
        )
        # Get indices of common time values in the original dataset
        common_indices = np.nonzero(np.isin(time_values_org, common_time_values))[0]

        # regions must be CONTIGIOUS!! very important. so looking for different regions
        # Define regions as slices for the common time values
        regions = []
        matching_indexes = []

        start = common_indices[0]
        for i in range(1, len(common_indices)):
            if common_indices[i] != common_indices[i - 1] + 1:
                end = common_indices[i - 1]
                regions.append({time_dimension_name: slice(start, end + 1)})
                matching_indexes.append(
                    np.where(
                        np.isin(
                            time_values_new,
                            time_values_org[start : end + 1],
                        )
                    )[0]
                )
                start = common_indices[i]

        # Append the last region
        end = common_indices[-1]
        regions.append({time_dimension_name: slice(start, end + 1)})
        matching_indexes.append(
            np.where(
                np.isin(
                    time_values_new,
                    time_values_org[start : end + 1],
                )
            )[0]
        )

        n_region = 0
        for region, indexes in zip(regions, matching_indexes):
            self.logger.info(
                f"{self.uuid_log}: Region {n_region + 1} from Batch {idx + 1} - Overwriting Zarr dataset in Region: {region}, Matching Indexes in new ds: {indexes}"
            )

            ##########################################
            # extremely rare!! only happened once, and why??
            s = regions[0][time_dimension_name]
            region_num_elements = s.stop - s.start
            matching_indexes_array_size = np.size(matching_indexes[0])

            if matching_indexes_array_size != region_num_elements:
                amount_to_pad = region_num_elements - matching_indexes_array_size

                self.logger.error(
                    f"{self.uuid_log}: Duplicate values of {time_dimension_name} dimension "
                    f"found in original Zarr dataset. writing {matching_indexes_array_size} index value in a bigger region {region}. Trying to pad the dataset with"
                    f"an extra {amount_to_pad} index of NaN"
                )
            else:
                amount_to_pad = 0
                ds = ds.pad(time=(0, amount_to_pad))
            ##########################################

            ds.isel(**{time_dimension_name: indexes}).drop_vars(
                self.vars_to_drop_no_common_dimension, errors="ignore"
            ).pad(**{time_dimension_name: (0, amount_to_pad)}).to_zarr(
                self.store,
                write_empty_chunks=self.write_empty_chunks,
                region=region,
                compute=True,
                consolidated=self.consolidated,
                safe_chunks=self.safe_chunks,
            )
            self.logger.info(
                f"{self.uuid_log}: Region {n_region + 1} from Batch {idx + 1} - successfully published to {self.store}"
            )
            n_region += 1

        self.logger.info(
            f"{self.uuid_log}: All existing Regions from Batch {idx + 1} were successfully published to {self.store}"
        )
        self.logger.info(
            f"{self.uuid_log}: Looking for dataset indexes left to be published from Batch {idx + 1} to {self.store}"
        )
        # Now find the time values in ds that were NOT reprocessed
        # These are the time values not found in any of the common regions
        unprocessed_time_values = np.setdiff1d(time_values_new, common_time_values)

        # Return a dataset with the unprocessed time values
        if len(unprocessed_time_values) > 0:
            self.logger.info(
                f"{self.uuid_log}: Found indexes left to be published from Batch {idx + 1} to {self.store}"
            )
            ds_unprocessed = ds.sel({time_dimension_name: unprocessed_time_values})
            self._write_ds(ds_unprocessed, idx)
            return ds_unprocessed
        else:
            return None

    def _open_file_with_fallback(self, file, partial_preprocess, drop_vars_list):
        """Attempts to open a file using the specified engines.

        Tries to open the given file with the 'scipy' engine. If an exception occurs,
        it falls back to using the 'h5netcdf' engine. Logs success or failure messages
        accordingly.

        Args:
            file (str): The file path to be opened.
            partial_preprocess (bool): Flag indicating whether to apply partial preprocessing.
            drop_vars_list (list): List of variables to drop from the dataset.

        Returns:
            xr.Dataset: The opened dataset.

        Raises:
            Exception: Propagates any exceptions raised by the dataset opening operations.
        """
        try:
            with self.s3_fs.open(file, "rb") as f:  # Open the file-like object
                ds = self._open_ds(
                    f, partial_preprocess, drop_vars_list, engine="scipy"
                )
            self.logger.info(
                f"{self.uuid_log}: Success opening {file} with scipy engine."
            )
            return ds
        except (ValueError, TypeError) as e:
            self.logger.debug(
                f"{self.uuid_log}: Error opening {file}: {e} with scipy engine. Defaulting to h5netcdf"
            )
            ds = self._open_ds(
                file, partial_preprocess, drop_vars_list, engine="h5netcdf"
            )
            self.logger.info(
                f"{self.uuid_log}: Success opening {file} with h5netcdf engine."
            )
            return ds

    def _process_individual_file_fallback(
        self, batch_files, partial_preprocess, drop_vars_list, idx
    ):
        """Processes individual files from a batch, applying fallback mechanisms.

        Iterates over a batch of files, attempts to open each file using the
        '_open_file_with_fallback' method, and writes the resulting dataset to storage
        using the '_write_ds' method.
        """
        for file in batch_files:
            ds = self._open_file_with_fallback(file, partial_preprocess, drop_vars_list)
            self._write_ds(ds, idx)

    def _concatenate_files_different_engines(
        self, batch_files, partial_preprocess, drop_vars_list
    ):
        """Concatenates datasets opened from a batch of files using different engines.

        Attempts to open each file in the provided batch with the 'scipy' engine, falling
        back to the 'h5netcdf' engine if needed. Collects all datasets and concatenates them
        into a single dataset, logging progress throughout the process.

        Args:
            batch_files (list): A list of file paths to be concatenated.
            partial_preprocess (bool): Flag indicating whether to apply partial preprocessing.
            drop_vars_list (list): List of variables to drop from each dataset.

        Returns:
            xr.Dataset: A single concatenated dataset containing all successfully opened files.
        """
        datasets = []
        for file in batch_files:
            ds = self._open_file_with_fallback(file, partial_preprocess, drop_vars_list)
            datasets.append(ds)

        # Concatenate the datasets
        self.logger.info(
            f"{self.uuid_log}: Successfully read all files with different engines. Concatenating them together"
        )

        ds = xr.concat(
            datasets,
            compat="override",
            coords="minimal",
            data_vars="all",
            dim=self.dimensions["time"]["name"],
        )
        ds = ds.unify_chunks()
        # ds = ds.persist()
        self.logger.info(f"{self.uuid_log}: Successfully Concatenating files together")
        return ds

    def _open_mfds(
        self, partial_preprocess, drop_vars_list, batch_files, engine="h5netcdf"
    ):

        # Note:
        # if using preprocess within open_mfdataset, data_vars should probably be set to "minimal" as the preprocess
        # function will create the missing variables anyway. However I noticed that in some cases, some variables gets
        # "emptied" such as 20190205111000-ABOM-L3S_GHRSST-SSTfnd-MultiSensor-1d_dn_Southern.nc when processed within a
        # batch. Need to be careful
        # if preprocess is called after the open_mfdataset, then data_vars should probably be set to "all" as some variables
        # might be changed to NaN for a specific batch, if some variables aren't common to all NetCDF

        open_mfdataset_params = {
            "engine": engine,
            "parallel": True,
            "preprocess": partial_preprocess,  # this sometimes hangs the process. to monitor
            "data_vars": "all",
            # EXTREMELY IMPORTANT! Could lead to some variables being empty silently when writing to zarr
            "concat_characters": True,
            "mask_and_scale": True,
            "decode_cf": True,
            "decode_times": True,
            "use_cftime": True,
            "decode_coords": True,
            "compat": "override",
            "coords": "minimal",
            "drop_variables": drop_vars_list,
        }

        ds = xr.open_mfdataset(batch_files, **open_mfdataset_params)
        try:
            ds.chunk(chunks="auto")
        except Exception as err:
            self.logger.warning(
                f"{self.uuid_log}:{err}\n Defaulting to open files without chunks option"
            )

        ds = ds.unify_chunks()
        # ds = ds.map_blocks(partial_preprocess) ## EXTREMELY DANGEROUS TO USE. CORRUPTS SOME DATA CHUNKS SILENTLY while it's working fine with preprocess
        # ds = ds.persist()

        return ds

    # @delayed  # to open and chunk each dataset lazily. cant work with xarray concatenation
    def _open_ds(self, file, partial_preprocess, drop_vars_list, engine="h5netcdf"):
        """Open and preprocess a single file as a xarray dataset.

        This method opens a dataset from a specified file using xarray and preprocesses it
        according to the provided configuration. It supports various engines for decoding
        and handling variables.

        Args:
            file (str): The file path or URI of the dataset to open.
            partial_preprocess (function): A function to preprocess the dataset, applied to
                the dataset after it is opened.
            drop_vars_list (list of str): A list of variable names to drop from the dataset.
            engine (str, optional): The engine to use for reading the dataset. Defaults to
                "h5netcdf".

        Returns:
            xr.Dataset: The opened and preprocessed xarray dataset.

        Note:
        This function can't have the @delayed decorator.
        The reason is that this function is used when we have to use xr.concatenate, which can't handle
        <class 'dask.delayed.Delayed'>.
        """

        open_dataset_params = {
            "engine": engine,
            "mask_and_scale": True,
            "decode_cf": True,
            "decode_times": True,
            "use_cftime": True,
            "decode_coords": True,
            "drop_variables": drop_vars_list,
        }

        ds = xr.open_dataset(file, **open_dataset_params)

        try:
            ds.chunk(chunks="auto")
        except Exception as err:
            self.logger.warning(
                f"{self.uuid_log}:{err}\n Defaulting to open files without chunks option"
            )

        # ds = ds.map_blocks(partial_preprocess)
        ds = ds.unify_chunks()
        ds = preprocess_xarray(ds, self.dataset_config)
        # ds = ds.persist()
        return ds

    def _find_duplicated_values(self, ds_org):
        # Find duplicates
        time_dimension_name = self.dimensions["time"]["name"]
        time_values_org = ds_org[time_dimension_name].values

        unique, counts = np.unique(time_values_org, return_counts=True)
        duplicates = unique[counts > 1]

        # Raise error if duplicates are found
        if len(duplicates) > 0:
            self.logger.error(
                f"{self.uuid_log}: Duplicate values of {time_dimension_name} dimension "
                f"found in original Zarr dataset. Could lead to a corrupted dataset: {duplicates}"
            )

        return True

    def _write_ds(self, ds, idx):
        time_dimension_name = self.dimensions["time"]["name"]
        ds = ds.sortby(time_dimension_name)
        ds = ds.chunk(chunks=self.chunks)

        # TODO: see https://github.com/pydata/xarray/issues/5219  https://github.com/pydata/xarray/issues/5286
        for var in ds:
            if "chunks" in ds[var].encoding:
                del ds[var].encoding["chunks"]

        # Write the dataset to Zarr
        if prefix_exists(self.cloud_optimised_output_path):
            self.logger.info(f"{self.uuid_log}: Appending data to existing Zarr")

            # NOTE: In the next section, we need to figure out if we're reprocessing existing data.
            #       For this, the logic is to open the original zarr store and compare with the new ds from
            #       this batch if they have time values in common.
            #       If this is the case, we need then to find the CONTIGUOUS regions as we can't assume that
            #       the data is well-ordered. The logic below is looking for the matching regions and indexes

            with xr.open_zarr(
                self.store,
                consolidated=True,
                decode_cf=True,
                decode_times=True,
                use_cftime=True,
                decode_coords=True,
            ) as ds_org:

                self._find_duplicated_values(ds_org)

                time_values_org = ds_org[time_dimension_name].values
                time_values_new = ds[time_dimension_name].values

                # Find common time values
                common_time_values = np.intersect1d(time_values_org, time_values_new)

                # Handle the 2 scenarios, reprocessing of a batch, or append new data
                if len(common_time_values) > 0:
                    self._handle_duplicate_regions(
                        ds, idx, common_time_values, time_values_org, time_values_new
                    )

                # No reprocessing needed
                else:
                    self._append_zarr_store(ds)

                    self.logger.info(
                        f"Batch {idx + 1} successfully published to {self.store}"
                    )

        # First time writing the dataset
        else:
            self._write_new_zarr_store(ds)

    def _write_new_zarr_store(self, ds):
        """
        Writes the dataset to a new Zarr store.
        """
        self.logger.info(f"{self.uuid_log}: Writing data to a new Zarr dataset.")
        ds.to_zarr(
            self.store,
            mode="w",  # Overwrite mode for the first batch
            write_empty_chunks=self.write_empty_chunks,
            compute=True,  # Compute the result immediately
            consolidated=self.consolidated,
            safe_chunks=self.safe_chunks,
        )

    def _append_zarr_store(self, ds):
        time_dimension_name = self.dimensions["time"]["name"]
        """
        Append the dataset to an existing Zarr store.
        """
        self.logger.info(f"{self.uuid_log}: Appending data to Zarr dataset")

        ds.to_zarr(
            self.store,
            mode="a",
            write_empty_chunks=self.write_empty_chunks,
            compute=True,  # Compute the result immediately
            consolidated=self.consolidated,
            append_dim=time_dimension_name,
            safe_chunks=self.safe_chunks,
        )

    def to_cloud_optimised(self, s3_file_uri_list=None):
        """
        Create a Zarr dataset from NetCDF data.

        This method creates a Zarr dataset from NetCDF data stored in S3. It logs the process,
        deletes existing Zarr objects if specified, processes multiple files concurrently using a cluster,
        and publishes the resulting datasets using the 'publish_cloud_optimised_fileset_batch' method.

        Note:

        Args:
        - s3_file_uri_list (list, optional): List of S3 file URIs to process and create the Zarr dataset.
                                             If not provided, no processing is performed.

        Returns:
        None
        """
        if self.clear_existing_data:
            self.logger.warning(
                f"Creating new Zarr dataset - DELETING existing all Zarr objects if they exist"
            )
            # TODO: delete all objects
            if prefix_exists(self.cloud_optimised_output_path):
                bucket_name, prefix = split_s3_path(self.cloud_optimised_output_path)
                self.logger.info(
                    f"Deleting existing Zarr objects from path: {self.cloud_optimised_output_path}"
                )

                delete_objects_in_prefix(bucket_name, prefix)

        # Multiple file processing with cluster
        if s3_file_uri_list is not None:
            s3_file_uri_list = list(
                dict.fromkeys(s3_file_uri_list)
            )  # ensure the list is unique!

            self.s3_file_uri_list = s3_file_uri_list
<<<<<<< HEAD
            # creating a cluster to process multiple files at once
            self.client, self.cluster = self.create_cluster()
            if self.cluster_mode == "remote":
                self.cluster_id = self.cluster.cluster_id
            elif self.cluster_mode == "local":
                self.cluster_id = self.cluster.name
=======

            if self.cluster_mode:
                # creating a cluster to process multiple files at once
                self.client, self.cluster = self.create_cluster()
                if self.cluster_mode == "remote":
                    self.cluster_id = self.cluster.cluster_id
                else:
                    self.cluster_id = self.cluster.name
>>>>>>> 68d1bbe9

            self.publish_cloud_optimised_fileset_batch(s3_file_uri_list)

            if self.cluster_mode:
                self.close_cluster(self.client, self.cluster)

    @staticmethod
    def filter_rechunk_dimensions(dimensions):
        """
        Filter dimensions dictionary based on the 'rechunk' key.

        Parameters:
        - dimensions (dict): A dictionary containing dimensions information.

        Returns:
        - rechunk_dimensions (dict): A filtered dictionary containing keys where 'rechunk' is True,
                                    along with their corresponding 'chunk' values.
        """
        rechunk_dimensions = {}

        for key, value in dimensions.items():
            if "rechunk" in value and value["rechunk"]:
                rechunk_dimensions[value["name"]] = value["chunk"]

        return rechunk_dimensions

    def rechunk(self, max_mem="8.0GB"):
        """
        Rechunk a Zarr dataset stored on S3.

        Parameters:
        - max_mem (str, optional): Maximum memory to use during rechunking (default is '8.0GB').

        Returns:
        None

        Example:
        >>> gridded_handler_instance.rechunk(max_mem='12.0GB')

        This method rechunks a Zarr dataset stored on S3 using Dask and the specified target chunks.
        The rechunked data is stored in a new Zarr dataset on S3.
        The intermediate and previous rechunked data are deleted before the rechunking process.
        The 'max_mem' parameter controls the maximum memory to use during rechunking.

        Note: The target chunks for rechunking are determined based on the dimensions and chunking information.
        """
        # with worker_client():
        with Client() as client:

            target_chunks = self.filter_rechunk_dimensions(
                self.dimensions
            )  # only return a dict with the dimensions to rechunk

            # s3 = s3fs.S3FileSystem(anon=False)

            org_url = (
                self.cloud_optimised_output_path
            )  # f's3://{self.optimised_bucket_name}/zarr/{self.dataset_name}.zarr'
            # org_store = s3fs.S3Map(root=f'{org_url}', s3=s3, check=False)

            target_url = org_url.replace(
                f"{self.dataset_name}", f"{self.dataset_name}_rechunked"
            )
            target_store = s3fs.S3Map(root=f"{target_url}", s3=self.s3_fs, check=False)
            # zarr.consolidate_metadata(org_store)

            ds = xr.open_zarr(fsspec.get_mapper(org_url, anon=True), consolidated=True)

            temp_url = org_url.replace(
                f"{self.dataset_name}", f"{self.dataset_name}_intermediate"
            )

            temp_store = s3fs.S3Map(root=f"{temp_url}", s3=self.s3_fs, check=False)

            # delete previous version of intermediate and rechunked data
            s3_client = boto3.resource("s3")
            bucket = s3_client.Bucket(f"{self.optimised_bucket_name}")
            self.logger.info("Delete previous rechunked version in progress")

            bucket.objects.filter(
                Prefix=temp_url.replace(f"s3://{self.optimised_bucket_name}/", "")
            ).delete()
            bucket.objects.filter(
                Prefix=target_url.replace(f"s3://{self.optimised_bucket_name}/", "")
            ).delete()
            self.logger.info(
                f"Rechunking in progress with target chunks: {target_chunks}"
            )

            options = dict(overwrite=True)
            array_plan = rechunk(
                ds,
                target_chunks,
                max_mem,
                target_store,
                temp_store=temp_store,
                temp_options=options,
                target_options=options,
            )
            with ProgressBar():
                self.logger.info(f"{array_plan.execute()}")

            zarr.consolidate_metadata(target_store)<|MERGE_RESOLUTION|>--- conflicted
+++ resolved
@@ -833,14 +833,6 @@
             )  # ensure the list is unique!
 
             self.s3_file_uri_list = s3_file_uri_list
-<<<<<<< HEAD
-            # creating a cluster to process multiple files at once
-            self.client, self.cluster = self.create_cluster()
-            if self.cluster_mode == "remote":
-                self.cluster_id = self.cluster.cluster_id
-            elif self.cluster_mode == "local":
-                self.cluster_id = self.cluster.name
-=======
 
             if self.cluster_mode:
                 # creating a cluster to process multiple files at once
@@ -849,7 +841,6 @@
                     self.cluster_id = self.cluster.cluster_id
                 else:
                     self.cluster_id = self.cluster.name
->>>>>>> 68d1bbe9
 
             self.publish_cloud_optimised_fileset_batch(s3_file_uri_list)
 
