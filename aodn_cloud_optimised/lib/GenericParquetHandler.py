import gc
import importlib.resources
import os
import re
import timeit
import traceback
import uuid
from concurrent.futures import ThreadPoolExecutor, as_completed
from datetime import date, datetime
from typing import Generator, Tuple

import boto3
import cftime
import numpy as np
import pandas as pd
import pyarrow as pa
import pyarrow.parquet as pq
import xarray as xr
from dask.distributed import wait
from shapely.geometry import Point, Polygon

from aodn_cloud_optimised.lib.s3Tools import (
    create_fileset,
    delete_objects_in_prefix,
    prefix_exists,
    split_s3_path,
)

from .CommonHandler import CommonHandler
from .schema import (
    cast_value_to_config_type,
    create_pyarrow_schema,
    generate_json_schema_var_from_netcdf,
    map_config_type_to_pyarrow_type,
    merge_schema_dict,
)

# TODO: improve log for parallism by adding a uuid for each task


class GenericHandler(CommonHandler):
    """
    GenericHandler to create cloud-optimised datasets in Parquet format.

    Inherits:
        CommonHandler: Provides common functionality for handling cloud-optimised datasets.
    """

    def __init__(self, **kwargs):
        """
        Initialise the GenericHandler object.

        Args:
            **kwargs: Additional keyword arguments.
                optimised_bucket_name (str, optional[config]): Name of the optimised bucket.
                root_prefix_cloud_optimised_path (str, optional[config]): Root Prefix path of the location of cloud optimised files
                force_previous_parquet_deletion (bool, optional[config]): Force the deletion of existing cloud optimised files(slow) (default=False)

        Inherits:
            CommonHandler: Provides common functionality for handling cloud-optimised datasets.

        """
        super().__init__(**kwargs)

        self.delete_pq_unmatch_enable = kwargs.get(
            "force_previous_parquet_deletion",
            self.dataset_config["run_settings"].get(
                "force_previous_parquet_deletion", False
            ),
        )

        json_validation_path = str(
            importlib.resources.files("aodn_cloud_optimised")
            .joinpath("config")
            .joinpath("schema_validation_parquet.json")
        )
        self.validate_json(
            json_validation_path
        )  # we cannot validate the json config until self.dataset_config and self.logger are set

        self.pyarrow_schema = create_pyarrow_schema(
            self.dataset_config["schema"], self.dataset_config["schema_transformation"]
        )

        self.attributes_list_to_check = ["units", "standard_name", "reference_datum"]

        self.full_schema = merge_schema_dict(
            self.dataset_config["schema"], self.dataset_config["schema_transformation"]
        )

    def delete_cloud_optimised_data(self, filename: str):
        """
        Function to delete data where filename is found in the CO dataset
        """
        if filename:
            self.delete_existing_matching_parquet(filename)
        else:
            self.logger.error("Filename to delete is not defined")

    def preprocess_data_csv(
        self, csv_fp
    ) -> Generator[Tuple[pd.DataFrame, xr.Dataset], None, None]:
        """
        Preprocesses a CSV file using pandas and converts it into an xarray Dataset based on dataset configuration.

        Args:
            csv_fp (str or s3fs.core.S3File): File path or s3fs object of the CSV file to be processed.

        Yields:
            Tuple[pd.DataFrame, xr.Dataset]: A generator yielding a tuple containing the processed pandas DataFrame
                and its corresponding xarray Dataset.

        This method reads a CSV file (`csv_fp`) using pandas' `read_csv` function with configuration options
        specified in the dataset configuration (`pandas_read_csv_config` key of `self.dataset_config`, expected
        to be a JSON-like dictionary). The resulting DataFrame (`df`) is then converted into an xarray Dataset using
        `xr.Dataset.from_dataframe()`.

        Example of `pandas_read_csv_config` in dataset configuration:
        ```json
        "pandas_read_csv_config": {
            "delimiter": ";",
            "header": 0,
            "index_col": "detection_timestamp",
            "parse_dates": ["detection_timestamp"],
            "na_values": ["N/A", "NaN"],
            "encoding": "utf-8"
        }
        ```

        The method also uses the 'schema' from the dataset configuration to assign attributes to variables in the
        xarray Dataset. Each variable's attributes are extracted from the 'schema' and assigned to the Dataset variable's
        attributes. The 'type' attribute from the `pyarrow_schema` is removed from the Dataset variables' attributes since it
        is considered unnecessary.

        If a variable in the Dataset is not found in the schema, an error is logged.
        """
        if "pandas_read_csv_config" in self.dataset_config:
            config_from_json = self.dataset_config["pandas_read_csv_config"]
            df = pd.read_csv(csv_fp, **config_from_json)
        else:
            self.logger.warning(
                f"{self.uuid_log}: No options provided for processing CSV file with pandas. Using default pandas.read_csv configuration."
            )
            df = pd.read_csv(csv_fp)

        df = df.drop(columns=self.drop_variables, errors="ignore")
        ds = xr.Dataset.from_dataframe(df)

        for var in ds.variables:
            if var not in self.schema:
                self.logger.error(
                    f"{self.uuid_log}: Missing variable: {var} from dataset config"
                )
            else:
                ds[var].attrs = self.schema.get(var)
                del ds[var].attrs[
                    "type"
                ]  # remove the type attribute which is not necessary at all

        yield df, ds

    def preprocess_data_netcdf(
        self, netcdf_fp
    ) -> Generator[Tuple[pd.DataFrame, xr.Dataset], None, None]:
        """
        Generate DataFrame and Dataset from a NetCDF file.
        If the dataset is more complicated, this method could be rewritten in a custom class inheriting
        the GenericHandler class with super() for method delegation.

        Args:
            netcdf_fp (str or s3fs.core.S3File): Input NetCDF filepath or s3fs object.

        Yields:
            tuple: A tuple containing DataFrame and Dataset.

        This method reads a NetCDF file (`netcdf_fp`) using xarray's `open_dataset` function with configuration options
        specified in the dataset configuration (`netcdf_read_config` key of `self.dataset_config`, expected
        to be a JSON-like dictionary). The resulting Dataset (`ds`) is converted into a pandas DataFrame (`df`) using
        `ds.to_dataframe()`.

        The method also verifies variable attributes against the 'schema' from the dataset configuration.
        If the attributes do not match the schema, an error is logged.

        Example of `netcdf_read_config` in dataset configuration:
        ```json
        "netcdf_read_config": {
            "engine": "h5netcdf",
            "decode_times": False
        }
        ```
        """

        self.logger.info(f"Dropping {self.drop_variables}, from dataset")

        try:
            with xr.open_dataset(
                netcdf_fp,
                engine="h5netcdf",
            ) as ds:
                # Convert xarray to pandas DataFrame
                ds = ds.drop_vars(self.drop_variables, errors="ignore")
                df = ds.to_dataframe()
                # TODO: call check function on variable attributes
                if self.check_var_attributes(ds):
                    yield df, ds
                else:
                    self.logger.error(
                        f"{self.uuid_log}: The NetCDF file does not conform to the pre-defined schema."
                    )
        except:
            self.logger.warning(
                f'{self.uuid_log}: The default engine "h5netcdf" could not be used. Falling back '
                f'to using "scipy" engine. This is an issue with old NetCDF files'
            )
            # some old NetCDF files arent compatible with h5netcdf, such as
            # https://thredds.aodn.org.au/thredds/dodsC/IMOS/SOOP/SOOP-SST/9HA2479_Pacific-Sun/2011/IMOS_SOOP-SST_MT_20110101T000000Z_9HA2479_FV01_C-20120528T071958Z.nc.html
            with xr.open_dataset(netcdf_fp, engine="scipy") as ds:
                # Convert xarray to pandas DataFrame
                ds = ds.drop_vars(self.drop_variables, errors="ignore")
                df = ds.to_dataframe()
                # TODO: call check function on variable attributes
                if self.check_var_attributes(ds):
                    yield df, ds
                else:
                    self.logger.error(
                        f"{self.uuid_log}: The NetCDF file does not conform to the pre-defined schema."
                    )

    def preprocess_data(
        self, fp
    ) -> Generator[Tuple[pd.DataFrame, xr.Dataset], None, None]:
        """
        Overwrites the preprocess_data method from CommonHandler.

        Args:
            fp (str or s3fs.core.S3File): File path or S3 file object.

        Yields:
            tuple: A tuple containing DataFrame and Dataset.

        If `fp` ends with ".nc", it delegates to `self.preprocess_data_netcdf(fp)`.
        If `fp` ends with ".csv", it delegates to `self.preprocess_data_csv(fp)`.
        """
        if fp.path.endswith(".nc"):
            return self.preprocess_data_netcdf(fp)
        if fp.path.endswith(".csv"):
            return self.preprocess_data_csv(fp)

    @staticmethod
    def cast_table_by_schema(table, schema) -> pa.Table:
        """
        Cast each column of a PyArrow table individually according to a provided schema.

        Args:
            table (pyarrow.Table): The PyArrow table to be casted.
            schema (pyarrow.Schema): The schema to cast the table to.

        Returns:
            pyarrow.Table: The casted PyArrow table.

        """
        field_names = [field.name for field in schema]

        # Cast each column of the table individually according to the schema
        casted_arrays = []
        for name in field_names:
            # Get the data type of the field in the schema
            data_type = schema.field(name).type

            # Cast the column to the desired data type
            casted_array = table.column(name).cast(data_type)

            # Append the casted column to the list of casted arrays
            casted_arrays.append(casted_array)

        # Construct a new table with casted columns
        casted_table = pa.Table.from_arrays(casted_arrays, schema=schema)

        return casted_table

    @staticmethod
    def convert_df_bytes_to_str(df: pd.DataFrame):
        """
        Athena does not support byte object. Converting bytes variables into string
        """
        str_df = df.select_dtypes([object])
        str_df = str_df.stack().str.decode("utf-8").unstack()
        for col in str_df:
            df[col] = str_df[col]

        return df

    @staticmethod
    def create_polygon(point: Point, delta: float) -> str:
        """
        Create a polygon around a given point with rounded longitude and latitude
        to the nearest multiple of the specified delta, and return its Well-Known Binary (WKB)
        representation in hexadecimal format.

        Parameters:
            point (shapely.geometry.Point): The point around which the polygon will be created.
            delta (float): The distance from the point to each side of the polygon, in degrees.

        Returns:
            str: The WKB hexadecimal representation of the created polygon.
        """
        lon, lat = point.x, point.y

        # Round the longitude down to the nearest multiple of delta
        rounded_lon = int(lon / delta) * delta

        # Round the latitude down to the nearest multiple of delta
        rounded_lat = int(lat / delta) * delta

        # Define the coordinates of the polygon based on rounded longitude and latitude
        polygon_coords = [
            (rounded_lon - delta, rounded_lat - delta),
            (rounded_lon + delta, rounded_lat - delta),
            (rounded_lon + delta, rounded_lat + delta),
            (rounded_lon - delta, rounded_lat + delta),
        ]

        # Create the polygon object
        polygon = Polygon(polygon_coords)

        # Return the WKB hexadecimal representation of the polygon
        return polygon.wkb_hex

    def _add_polygon(self, df: pd.DataFrame) -> pd.DataFrame:
        """
        Add a polygon column to the DataFrame based on latitude and longitude data.

        This method creates Point objects from latitude and longitude coordinates in the DataFrame,
        then defines a polygon around each point with a specified delta. The polygon is represented
        as a Well-Known Binary (WKB) hexadecimal value. The polygon column is added to the DataFrame.

        Parameters:
            df (pd.DataFrame): The DataFrame containing latitude and longitude data.

        Returns:
            pd.DataFrame: The DataFrame with the added polygon column.

        Note:
            The DataFrame is assumed to contain 'LONGITUDE' and 'LATITUDE' columns representing
            longitude and latitude coordinates respectively.
        """
        partitioning_info = self.dataset_config["schema_transformation"]["partitioning"]
        for item in partitioning_info:
            if item.get("spatial_extent") is not None:
                spatial_extent_info = item

        spatial_extent_varname = spatial_extent_info.get("source_variable")
        lat_varname = spatial_extent_info["spatial_extent"].get(
            "lat_varname", "LATITUDE"
        )
        lon_varname = spatial_extent_info["spatial_extent"].get(
            "lon_varname", "LONGITUDE"
        )
        spatial_res = spatial_extent_info["spatial_extent"].get("spatial_resolution", 5)

        # Check for invalid latitude and longitude values outside of [-180, 180; -90; 90]
        lat_min = self.dataset_config["schema"][lat_varname].get("valid_min", -90)
        lat_max = self.dataset_config["schema"][lat_varname].get("valid_max", 90)
        lon_min = self.dataset_config["schema"][lon_varname].get("valid_min", -180)
        lon_max = self.dataset_config["schema"][lon_varname].get("valid_max", 180)

        invalid_lat = ~df[lat_varname].between(lat_min, lat_max)
        invalid_lon = ~df[lon_varname].between(lon_min, lon_max)

        if invalid_lat.any() or invalid_lon.any():
            # Collect examples of invalid values (up to 5 of each for readability)
            bad_lats = df.loc[invalid_lat, lat_varname].head().tolist()
            bad_lons = df.loc[invalid_lon, lon_varname].head().tolist()

            self.logger.warning(
                f"{self.uuid_log}: Dataset contains latitude or longitude values outside the valid ranges [{lat_min}, {lat_max}], [{lon_min}, {lon_max}]. Cleaning data.\n"
                f"Invalid lat samples={bad_lats}, Invalid lon samples={bad_lons}"
            )

            # Clean dataset
            df = df[
                (df[lat_varname].between(lat_min, lat_max))
                & (df[lon_varname].between(lon_min, lon_max))
            ]

            if df.empty:
                self.logger.error(
                    f"{self.uuid_log}: The dataframe is now empty after removing out of range latitude/longitude data. Operation Cancelled"
                )

        # Clean dataset from NaN values of LAT and LON; for ex 'IMOS/Argo/dac/csiro/5905017/5905017_prof.nc'
        for geo_var in [lat_varname, lon_varname]:
            # TODO: remove double call of `.any` potentially?
            geo_var_has_nan = df[geo_var].isna().any().any()
            if geo_var_has_nan:
                self.logger.warning(
                    f"{self.uuid_log}: The NetCDF contains NaN values of {geo_var}. Removing corresponding data"
                )
                df = df.dropna(
                    subset=[geo_var]
                ).reset_index()  # .reset_index(drop=True)

        point_geometry = [
            Point(lon, lat) for lon, lat in zip(df[lon_varname], df[lat_varname])
        ]

        # Create Polygon objects around each Point

        df[spatial_extent_varname] = [
            self.create_polygon(point, spatial_res) for point in point_geometry
        ]

        return df

    def _fix_datetimejulian(self, df: pd.DataFrame) -> pd.DataFrame:
        # For example, MEOP CTD has time values as cftime.DatetimeJulian which couldnt be converted automatically back to datetime.datetime
        for column in df.columns:
            if df[column].dtype in [
                "datetime64[ns]",
                "O",
            ]:

                # TODO: I think we need to reconsider all data transformation of this nature
                # and/or implement stricter type input criteria and configuration such that
                # the exact desired behaviour is more consistent and not addressed adhoc
                # Check if all values are cftime.DatetimeJulian
                if all(isinstance(x, cftime.DatetimeJulian) for x in df[column]):
                    var = [
                        datetime(
                            dt.year, dt.month, dt.day, dt.hour, dt.minute, dt.second
                        )
                        for dt in df[column].values
                    ]
                    #
                    # Convert cftime.DatetimeJulian to datetime.datetime
                    df[column] = var
                    self.logger.debug(
                        f"{self.uuid_log}: converted {column} to correct cftime"
                    )

        return df

    def _add_timestamp_df(self, df: pd.DataFrame, f) -> pd.DataFrame:
        """
        Adds timestamp variable for partitioning to the DataFrame.

        Parameters:
            df (pd.DataFrame): Input DataFrame.

        Returns:
            pd.DataFrame: DataFrame with added columns.
        """
        partitioning_info = self.dataset_config["schema_transformation"]["partitioning"]
        for item in partitioning_info:
            if item.get("time_extent") is not None:
                timestamp_info = item

        timestamp_varname = timestamp_info.get("source_variable")
        time_varname = timestamp_info["time_extent"].get("time_varname", "TIME")
        partition_period = timestamp_info["time_extent"].get("partition_period")
        # look for the variable or column with datetime64 type
        # TODO: similar to the geospatial ad hoc transforms above, we should
        # implement a stricter type input criteria and confifiguration such that
        # the exact desired behaviour is more consistent and not addressed adhoc
        if isinstance(df.index, pd.MultiIndex) and (time_varname in df.index.names):
            # for example, files with timeSeries and TIME dimensions such as
            # Department_of_Transport-Western_Australia/WAVE-BUOYS/REALTIME/WAVE-PARAMETERS/ALBANY/2022/DOT-WA_20221106_ALBANY_RT_WAVE-PARAMETERS_monthly.nc

            datetime_var = df.index.get_level_values(time_varname)
        elif (
            isinstance(df.index, pd.Index)
            and df.index.name is not None
            and (time_varname in df.index.name)
        ):
            datetime_var = df.index
        else:
            # for example, soop xbt nrt profiles where the index is the pressure and TIME is a variable
            for column in df.columns:
                if (df[column].dtype == "datetime64[ns]") and column == time_varname:
                    datetime_var = df[column].values

            if "datetime_var" not in locals():
                if pd.api.types.is_datetime64_any_dtype(df.index):
                    datetime_var = df.index

        if not isinstance(df.index, pd.MultiIndex) and (time_varname in df.index.names):
            today = datetime.today()
            # assume that todays year + 1 is the future, and no in-situ data should be in the future, since we're not dealing
            # with models!
            bad_year_limit = today.year + 1
            if any(datetime_var.year > bad_year_limit):
                bad_time_values = datetime_var[
                    datetime_var.year > bad_year_limit
                ].unique()

                self.logger.error(
                    f"{self.uuid_log}: {f.path}: Some values of the time variable were bad and removed:\n{bad_time_values}. \n Contact the data provider."
                )
                df = df[datetime_var.year <= bad_year_limit]

                df.reset_index()

        try:
            df[timestamp_varname] = (
                np.int64(
                    pd.to_datetime(datetime_var)
                    .to_period(partition_period)
                    .to_timestamp()
                )
                / 10**9
            )  # for partitions with the date as the 1st of the month
        except Exception as e:
            self.logger.error(
                f"{self.uuid_log}: {f.path}: time issues with the input file. File not processed. Contact the data provider.{e}"
            )
            raise ValueError

        return df

    def _add_columns_df(self, df: pd.DataFrame, ds: xr.Dataset, f) -> pd.DataFrame:
        """
        Adds filename column to the DataFrame as well as variables defined in the json config.

        Parameters:
            df (pd.DataFrame): Input DataFrame.
            ds (YourDataSetClass): Dataset object containing site_code information.

        Returns:
            pd.DataFrame: DataFrame with added columns.
        """

        schema_transformation = self.dataset_config["schema_transformation"]
        if schema_transformation.get("add_variables") is not None:
            variables_to_add = schema_transformation.get("add_variables")

            for variable_to_add in variables_to_add.items():
                variable_to_add_name = variable_to_add[0]
                variable_to_add_info = variable_to_add[1]
                var_type = variable_to_add_info["schema"].get("type")
                var_fillvalue = variable_to_add_info["schema"].get("_FillValue", None)

                if variable_to_add_info["source"].startswith("@filename"):
                    df[variable_to_add_name] = os.path.basename(f.path)  # always string
                    self.logger.info(
                        f"{self.uuid_log}: variable {variable_to_add_name} created with value {f.path}"
                    )

                elif variable_to_add_info["source"].startswith("@variable_attribute:"):
                    varname = variable_to_add_info["source"].split(":")[1].split(".")[0]
                    attr = variable_to_add_info["source"].split(":")[1].split(".")[1]
                    if not hasattr(ds, varname):
                        self.logger.warning(
                            f"{self.uuid_log}: cannot create variable {variable_to_add_name} from {varname}.{attr} as {varname} does not exist in current file"
                        )

                    else:
                        attr_value = getattr(ds[varname], attr)

                        attr_value = cast_value_to_config_type(
                            attr_value, var_type, fillvalue=var_fillvalue
                        )  # convert variable to required type
                        df[variable_to_add_name] = attr_value
                        self.logger.info(
                            f"{self.uuid_log}: variable {variable_to_add_name} created with value {attr_value}"
                        )

                elif variable_to_add_info["source"].startswith("@global_attribute:"):
                    gattr = variable_to_add_info["source"].split(":")[1]

                    if gattr in ds.attrs:
                        gattr_value = getattr(ds, gattr)
                        if gattr_value is None:
                            self.logger.warning(
                                f"{self.uuid_log}: variable {variable_to_add_name} will be created with _Fillvalue as missing from input NetCDF"
                            )

                        gattr_value = cast_value_to_config_type(
                            gattr_value, var_type, fillvalue=var_fillvalue
                        )  # convert variable to required type

                        df[variable_to_add_name] = gattr_value
                        self.logger.info(
                            f"{self.uuid_log}: variable {variable_to_add_name} created with value {gattr_value}"
                        )
                    else:
                        self.logger.warning(
                            f"{self.uuid_log}: The global attribute '{gattr}' does not exist in the original NetCDF. The corresponding variable won't be created."
                        )

                elif variable_to_add_info["source"].startswith("@function:"):
                    extract_function = variable_to_add_info["source"].split(":")[1]
                    function_info = schema_transformation["functions"][extract_function]
                    # other extracting method could be created here. but for now we only need to extract info from an object key
                    if "object_key" in function_info["extract_method"]:
                        extraction_code = function_info["method"].get("extraction_code")
                        extracted_info = self.get_variables_from_object_key(
                            f, extraction_code
                        )

                        self.logger.info(f"{extracted_info}")
                        self.logger.info(
                            f"{self.uuid_log}: {f.path}: Adding extracted info from object key as variable {variable_to_add_name}: {extracted_info[variable_to_add_name]}"
                        )
                        info_value = extracted_info[variable_to_add_name]

                        info_value = cast_value_to_config_type(
                            info_value, var_type, fillvalue=var_fillvalue
                        )  # convert variable to required type
                        df[variable_to_add_name] = info_value
        return df

    def get_variables_from_object_key(self, f, extraction_code) -> dict:
        """
        Extract variables from an object key using a dynamically defined extraction function.

        This method retrieves the extraction code from the dataset configuration,
        executes it to define the extraction function in a local scope, and
        uses this function to extract information from the given object key.

        Args:
            f (object): An object that has a `path` attribute, representing the object key
                        from which to extract variables.
            extraction_code (string): a function writen as a string, outputting a dict. For example
                "def extract_info_from_key(key):\n    parts = key.split('/')\n    return {'campaign_name': parts[-4]}"

        Returns:
            dict: A dictionary containing the extracted variables. The contents depend on
                  the implementation of the extraction function specified in the dataset
                  configuration.

        Raises:
            KeyError: If the extraction function defined in the extraction code does not
                       exist in the local scope.
            Exception: Any exception raised by the dynamically executed extraction function
                       if the input does not meet its requirements.
        """
        # Access the extraction code from the config

        # Define a local scope to execute the extraction code
        local_scope = {}

        # Execute the extraction code
        exec(extraction_code, {}, local_scope)
        # Call the function defined in the extraction code and return the dictionary
        return local_scope["extract_info_from_key"](f.path)

    def _rm_bad_timestamp_df(self, df: pd.DataFrame, f) -> pd.DataFrame:
        """
        Remove rows with bad timestamps from the DataFrame.

        This method handles issues found in files when the 'timestamp' column is not CF-compliant
        and has NaN values, for example.

        :param df: Input DataFrame.
        :type df: pd.DataFrame
        :return: DataFrame with rows containing bad timestamps removed.
        :rtype: pd.DataFrame
        """
        # Flatten multiindex. For example when there is a timeseries variable with all values == 1
        if isinstance(df.index, pd.MultiIndex):
            df = df.reset_index()

        partitioning_info = self.dataset_config["schema_transformation"]["partitioning"]
        for item in partitioning_info:
            if item.get("time_extent") is not None:
                timestamp_info = item

        timestamp_varname = timestamp_info.get("source_variable")
        time_varname = timestamp_info["time_extent"].get("time_varname", "TIME")

<<<<<<< HEAD
        # Check any timestamps are before `1900-01-01 00:00:00`
        if any(df[timestamp_varname] < -2208988800):
=======
        if any(df[timestamp_varname] <= 0):
>>>>>>> 47410845
            self.logger.warning(
                f"{self.uuid_log}: {f.path}: Bad values detected in {time_varname} time variable. Trimming corresponding data."
            )
            df2 = df[df[timestamp_varname] >= -2208988800].copy()
            df = df2
            df = df.reset_index(drop=True)

            if df.empty:
                self.logger.error(
                    f"{self.uuid_log}: {f.path}: All values of the time variable were bad. Contact the creator of the data."
                )
                raise ValueError

        return df

    # def set_metadata(self, tbl, col_meta={}, tbl_meta={}):
    #     """Store table- and column-level metadata as json-encoded byte strings.
    #     function taken from https://stackoverflow.com/questions/55546027/how-to-assign-arbitrary-metadata-to-pyarrow-table-parquet-columns
    #     Table-level metadata is stored in the table's schema.
    #     Column-level metadata is stored in the table columns' fields.
    #
    #     To update the metadata, first new fields are created for all columns.
    #     Next a schema is created using the new fields and updated table metadata.
    #     Finally a new table is created by replacing the old one's schema, but
    #     without copying any data.
    #
    #     Args:
    #         tbl (pyarrow.Table): The table to store metadata in
    #         col_meta: A json-serializable dictionary with column metadata in the form
    #             {
    #                 'column_1': {'some': 'data', 'value': 1},
    #                 'column_2': {'more': 'stuff', 'values': [1,2,3]}
    #             }
    #         tbl_meta: A json-serializable dictionary with table-level metadata.
    #     """
    #     # Create updated column fields with new metadata
    #     if col_meta or tbl_meta:
    #         fields = []
    #         for col in tbl.schema.names:
    #             if col in col_meta:
    #                 # Get updated column metadata
    #                 metadata = tbl.field(col).metadata or {}
    #                 for k, v in col_meta[col].items():
    #                     metadata[k] = json.dumps(v).encode('utf-8')
    #                 # Update field with updated metadata
    #                 fields.append(tbl.field(col).with_metadata(metadata))
    #             else:
    #                 fields.append(tbl.field(col))
    #
    #         # Get updated table metadata
    #         tbl_metadata = tbl.schema.metadata or {}
    #         for k, v in tbl_meta.items():
    #             if type(v) == bytes:
    #                 tbl_metadata[k] = v
    #             else:
    #                 tbl_metadata[k] = json.dumps(v).encode('utf-8')
    #
    #         # Create new schema with updated field metadata and updated table metadata
    #         schema = pa.schema(fields, metadata=tbl_metadata)
    #
    #         # With updated schema build new table (shouldn't copy data)
    #         # tbl = pa.Table.from_batches(tbl.to_batches(), schema)
    #         tbl = tbl.cast(schema)
    #
    #     return tbl

    def check_var_attributes(self, ds):
        """
        Validate the attributes of each variable in an xarray Dataset against a predefined schema.

        This method checks if each variable in the provided xarray Dataset `ds` contains a specific set of attributes
        and verifies that the values of these attributes match the expected values defined in the `dataset_config` schema.
        If any attribute does not match the expected value, a ValueError is raised. If a variable is missing from the
        `dataset_config`, a warning is logged.

        Parameters:
        ds (xarray.Dataset): The dataset to be validated.

        Raises:
        ValueError: If an attribute value does not match the expected value as defined in the schema.
        KeyError: If an expected attribute is missing from a variable.

        Returns:
        bool: True if all attributes are validated successfully.

        Notes:
        - The method uses a predefined list of mandatory attributes (`self.attributes_list_to_check`) that are expected
          to be present and consistent across the dataset.
        - The schema containing the expected attribute values for each variable is provided via `self.dataset_config`.
        - If a variable is missing from the `dataset_config`, a warning is logged.
        """

        errors = 0
        for var_name in ds.variables:
            # Iterate over each attribute in the list of mandatory attributes which should never change across a dataset
            for attr in self.attributes_list_to_check:
                # Iterate over the var_name attributes
                if attr in ds[var_name].attrs:
                    if var_name in self.dataset_config.get("schema"):
                        # check if an attribute exist in the dataset_config for a specific variable, and compare their similarity
                        if attr in self.dataset_config.get("schema")[var_name]:
                            expected_attr = self.dataset_config.get("schema")[var_name][
                                attr
                            ]
                            file_attr = getattr(ds[var_name], attr)

                            if expected_attr != file_attr:
                                # TODO: Do we really want to do this? I've rejected too some files with a valid attribute
                                #       degree different from Degrees. Should maybe do some fuzzy and have 90% of
                                #       similarity? Maybe dangerous. In the meantime, waiting to take a decision with
                                #       rest of the team, I prefer to set errors to 0
                                self.logger.warning(
                                    f"{self.uuid_log}: Attribute '{attr}' for variable '{var_name}' does not match: expected '{expected_attr}', found '{file_attr}'"
                                )
                                # TODO: Uncomment below once found a good system
                                # errors += 1
                    else:
                        self.logger.warning(
                            f"{self.uuid_log}: {var_name} is missing from the dataset configuration. Please update the configuration."
                        )

        if errors > 0:
            return False
        else:
            return True

    def publish_cloud_optimised(
        self, df: pd.DataFrame, ds: xr.Dataset, s3_file_handle
    ) -> None:
        """
        Create a parquet file containing data only.

        Args:
            s3_file_handle: s3_file_handle
            df (pd.DataFrame): The pandas DataFrame containing the data.
            ds (Dataset): The dataset object.
        Returns:
            None
        """
        partition_keys = [
            x["source_variable"]
            for x in self.dataset_config["schema_transformation"]["partitioning"]
        ]
        df = self._fix_datetimejulian(df)
        df = self._add_timestamp_df(df, s3_file_handle)
        df = self._add_columns_df(df, ds, s3_file_handle)
        df = self._rm_bad_timestamp_df(df, s3_file_handle)
        df = self._add_polygon(df)

        if df.empty:
            raise ValueError(
                "df is empty after dataframe transformation. Operation aborted"
            )

        filename = os.path.basename(s3_file_handle.path)

        # Needs to be specified here as df is here a pandas df, while later on, it is a pyarrow table. some renaming should happen
        if isinstance(df.index, pd.MultiIndex):
            df_var_list = df.columns.tolist() + [name for name in df.index.names]
        else:
            df_var_list = list(df.columns) + [df.index.name]

        pdf = pa.Table.from_pandas(df)  # Convert pandas DataFrame to PyArrow Table

        # Part A: casting existing columns to correct type
        # In the following part, we have to create a hugly hack which highlights the immaturity of pyarrow. Basically if some
        # variables are null in a netcdf, the type is not recorded. we have to cast every variable with the appropriate type manually,
        # following a predefined schema. BUT of course nothing work as expected, and if some variables are missing in a file, well
        # we have to create a subset of the original schema ... fun fun fun
        # Get the names of columns present in the PyArrow table
        df_columns = pdf.schema.names

        # Create a new list of fields for the subset schema
        subset_fields = []

        # Iterate over the fields in the schema and keep only those present in pyarrow_columns
        if self.pyarrow_schema is not None:
            for field in self.pyarrow_schema:
                if field.name in df_columns:
                    subset_fields.append(field)

            # Create the subset pyarrow_schema using the filtered fields
            subset_schema = pa.schema(subset_fields)

            try:
                # see Github issue https://github.com/apache/arrow/issues/27425
                # df = df.cast(subset_schema)  # shittiest function ever. have to implement my own ...
                # df.cast fails complaining that the schemas are different while they're arent. different order is often the case
                pdf = self.cast_table_by_schema(pdf, subset_schema)
            except ValueError as e:
                self.logger.error(f"{filename}: {type(e).__name__}")

        # Part B: Create NaN arrays for missing columns in the pyarrow table by comparing the self.pyarrow_schema variable
        if self.pyarrow_schema is not None:
            for field in self.pyarrow_schema:
                if field.name not in df_var_list:
                    self.logger.warning(
                        f"{self.uuid_log}: {filename}: {field.name}; variable missing from input file. creating a null array of {field.type}"
                    )
                    null_array = pa.nulls(len(pdf), field.type)
                    pdf = pdf.append_column(field.name, null_array)

        # Part C: we need to report missing variables from the given pyarrow_schema, as by default, these variables
        # will not appear (unless a pyarrow_schema is provided) during a query by a use
        if self.pyarrow_schema is not None:
            for column_name in df_columns:
                if column_name not in pdf.schema.names:
                    try:
                        var_config = generate_json_schema_var_from_netcdf(
                            s3_file_handle, column_name, s3_fs=self.s3_fs_input
                        )
                        # if df.index.name is not None and column_name in df.index.name:
                        #    self.logger.warning(f'missing variable from provided pyarrow_schema, please add {column_name} : {df.index.dtype}')
                        # else:
                        #    #TODO: improve this to return all the varatts as well
                        #    var_config = generate_json_schema_var_from_netcdf(self.input_object_key, column_name)
                        self.logger.warning(
                            f"{self.uuid_log}: {filename}; {column_name}: Variable missing from provided pyarrow_schema configuration. Please add to dataset configuration (ensure correct quoting): {var_config}"
                        )
                    except TypeError as e:
                        self.logger.info(
                            f"{self.uuid_log}: {filename}; {column_name} Error generating the JSON output to add to the configuration {e}"
                        )

        for partition_key in partition_keys:
            if all(not elem for elem in pdf[partition_key].is_null()):
                self.logger.error(
                    f"{self.uuid_log}: The '{partition_key}' variable is filled with NULL values, likely because '{partition_key}' is missing from 'partitioning' in the dataset configuration."
                )
                raise ValueError

        metadata_collector = []
        pq.write_to_dataset(
            pdf,
            root_path=self.cloud_optimised_output_path,
            filesystem=self.s3_fs_output,
            existing_data_behavior="overwrite_or_ignore",
            row_group_size=20000,
            partition_cols=partition_keys,
            use_threads=True,
            metadata_collector=metadata_collector,
            basename_template=filename
            + "-{i}.parquet",  # this is essential for the overwriting part
        )
        # TODO: when running on a remote cluster, it seems like we only get a logger per batch? maybe the logger is closed?
        self.logger.info(
            f"{self.uuid_log}: {filename}: Parquet files successfully published to {self.cloud_optimised_output_path} \n"
        )

        self._add_metadata_sidecar()

    def _add_metadata_sidecar(self) -> None:
        """
        Adds metadata from json config as sidecar attributes.

        Args:

        Returns:
            None
        """
        ########################################################################
        # Section to create the dataset_metadata file at the root of the dataset
        ########################################################################
        # Ensure attribute names and values are bytes
        # see https://arrow.apache.org/docs/python/generated/pyarrow.field.html#pyarrow-field
        # Optional field metadata, the keys and values must be coercible to bytes.
        #
        # see also https://github.com/apache/arrow/issues/38575
        #
        # basically it's horrible. The doc is extremely poor. There is no standard way to create metadata...
        # a dict, a string? where to put the sidecar file? It's pretty poor implementation
        #
        # Create an empty list to store fields

        if prefix_exists(
            self.cloud_optimised_output_path, s3_client_opts=self.s3_client_opts_output
        ):
            self.logger.info(
                f"{self.uuid_log}: Existing Parquet store found at {self.cloud_optimised_output_path}. Updating Metadata"
            )
            fields = []
            byte_dict_list = []

            for var in self.full_schema:
                var_metadata = self.full_schema[var]

                # Convert config type to PyArrow data type
                data_type = map_config_type_to_pyarrow_type(var_metadata["type"])

                # TODO: once pyarrow matures on the metadata side, we should modify this ...
                # Create a PyArrow field with metadata
                # Convert all values in var_metadata to strings as pyarrow schema wants bytes..
                var_metadata_str = {
                    key: str(value) for key, value in var_metadata.items()
                }

                field = pa.field(
                    var, data_type, metadata=var_metadata_str
                )  # Here the metadata is properly attached as expected
                # Append the field to the list of fields
                fields.append(field)  # The metadata still exists here... Good sign

                # Because of some obscure reason, the above doesn't work as expected,
                # the byte_dict_list is an alternative way to store the metadata
                byte_dict = str(var_metadata).encode("utf-8")
                byte_dict_list.append(byte_dict)

            # Create a PyArrow schema from the list of fields
            pdf_schema = pa.schema(fields)
            # above the fields is lost
            # TODO: to access the metadata by variable name do the following
            # Create a dictionary where keys are the names and values are the elements
            # schema_dict = {obj.name: obj for obj in pdf_schema}
            # Now you can access elements by name
            # schema_dict['TIMESERIES'].metadata.get(b'cf_role')  instead of pdf_schema[0].metadata[b'cf_role'] but here the metadata is kinda lost, see https://github.com/apache/arrow/issues/38575

            # alternative way: need to create a horrible byte dict
            # var_atts_dict = {col_name: byte_dict for col_name, byte_dict in zip(pdf.column_names, byte_dict_list)}
            var_atts_dict = {
                col_name: byte_dict
                for col_name, byte_dict in zip(
                    self.dataset_config.get("schema").keys(), byte_dict_list
                )
            }
            # Add Global attributes into metadata
            dataset_metadata = dict()
            if (
                "metadata_uuid" in self.dataset_config
                and self.dataset_config["metadata_uuid"] is not None
            ):
                dataset_metadata["metadata_uuid"] = self.dataset_config["metadata_uuid"]

            dataset_metadata["dataset_name"] = self.dataset_config["dataset_name"]

            if self.dataset_config["schema_transformation"].get("global_attributes"):
                if self.dataset_config["schema_transformation"][
                    "global_attributes"
                ].get("set"):
                    gattr_to_set = self.dataset_config["schema_transformation"][
                        "global_attributes"
                    ].get("set")

                    for gattr in gattr_to_set:
                        dataset_metadata[gattr] = gattr_to_set[gattr]

            var_atts_dict["global_attributes"] = str(dataset_metadata).encode()

            pdf_schema = pdf_schema.with_metadata(var_atts_dict)

            dataset_metadata_path = os.path.join(
                self.cloud_optimised_output_path, "_common_metadata"
            )
            pq.write_metadata(
                pdf_schema,
                dataset_metadata_path,
                filesystem=self.s3_fs_output,
            )

            self.logger.info(
                f"{self.uuid_log}: Parquet metadata file successfully published to {dataset_metadata_path} \n"
            )

        else:
            self.logger.error(
                f"Dataset {self.dataset_name} does not exist yet - cannot update metadata"
            )

    def delete_existing_matching_parquet(self, filename) -> None:
        """
        Delete unmatched Parquet files.

        In scenarios where we reprocess files with similar filenames but potentially different content,
        which affects partition values, we may encounter a situation where the old Parquet files are
        not overwritten because they don't match the new ones. Although this scenario is unlikely, it
        is not impossible.

        The challenge arises when we need to list all existing Parquet objects on S3, which could
        take a significant amount of time (e.g., 15s+) and could become problematic if there are
        already a large number of objects (e.g., 50,000+). In such cases, caution should be exercised,
        and batch processing strategies may need to be implemented.

        Returns:
            None
        """

        self.logger.info(
            f"{self.uuid_log}: Searching for matching Parquet objects to delete."
        )

        # could be slow if there are too many objects to list
        # remote test on local machine shows 15 sec for 50k objects

        try:
            # TODO: with moto and unittests, we get the following error:
            #       GetFileInfo() yielded path 'imos-data-lab-optimised/testing/anmn_ctd_ts_fv01.parquet/site_code=SYD140/timestamp=1625097600/polygon=01030000000100000005000000000000000020624000000000008041C0000000000060634000000000008041C0000000000060634000000000000039C0000000000020624000000000000039C0000000000020624000000000008041C0/IMOS_ANMN-NSW_CDSTZ_20210429T015500Z_SYD140_FV01_SYD140-2104-SBE37SM-RS232-128_END-20210812T011500Z_C-20210827T074819Z.nc-0.parquet', which is outside base dir 's3://imos-data-lab-optimised/testing/anmn_ctd_ts_fv01.parquet/'
            #       obviously the file to delete is found with the unittests, but there is an issue, maybe with the way filesystem is set. Reading with pandas works, but we don't have the same capabilities
            parquet_files = pq.ParquetDataset(
                self.cloud_optimised_output_path,
                partitioning="hive",
                filesystem=self.s3_fs_output,
            )
        except Exception as e:
            self.logger.info(
                f"{self.uuid_log}: No Parquet files to delete. Reason: {e}"
            )
            return

        # Define the regex pattern to match existing parquet files
        pattern = rf"\/{filename}"

        # Find files matching the pattern using list comprehension and regex
        matching_files = [
            file_path
            for file_path in parquet_files.files
            if re.search(pattern, file_path)
        ]

        # The matching files returns also the bucket name. We need to strip it out of the array
        object_keys = [
            file[len(self.optimised_bucket_name) :].lstrip("/")
            for file in matching_files
        ]
        if object_keys != []:
            objects_to_delete = [{"Key": key} for key in object_keys]

            s3 = boto3.client("s3")
            response = s3.delete_objects(
                Bucket=self.optimised_bucket_name, Delete={"Objects": objects_to_delete}
            )
            self.logger.info(
                f"{self.uuid_log}: Successfully deleted previous Parquet objects: {response}"
            )

    def to_cloud_optimised_single(self, s3_file_uri) -> None:
        """
        Process a single NetCDF file from an S3 URI, converting it into Parquet format.

        Args:
            s3_file_uri (str): The S3 URI of the NetCDF file to process.

        Returns:
            None

        This method processes a NetCDF file located at `s3_file_uri`:
        - Logs the processing start.
        - Deletes existing matching Parquet files if enabled (`self.delete_pq_unmatch_enable`).
        - Creates a fileset from the S3 file URI.
        - Calls `self.preprocess_data()` to preprocess the data, yielding DataFrame and Dataset.
        - Publishes the cloud-optimised data using `self.publish_cloud_optimised()`.
        - Performs post-processing tasks using `self.postprocess()`.
        - Logs completion time and finalises the process.

        If any exception occurs during processing, it logs the error and raises the exception.

        Note:
        - Uses the logger defined in `self.logger`.
        - Uses configurations and settings from `self.dataset_config`.
        """
        # FIXME: the next 2 lines need to be here otherwise, the logging is lost when called within a dask task. Why??
        # logger_name = self.dataset_config.get("logger_name", "generic")
        # self.logger = get_logger(logger_name)

        # if no value set per batch, we create one for per file processing
        if self.uuid_log is None:
            self.uuid_log = str(uuid.uuid4())

        self.logger.info(f"{self.uuid_log}: Processing file: {s3_file_uri}")

        filename = os.path.basename(s3_file_uri)
        if self.delete_pq_unmatch_enable:
            self.delete_existing_matching_parquet(filename)

        try:
            start_time = timeit.default_timer()

            s3_file_handle = create_fileset(s3_file_uri, self.s3_fs_input)[
                0
            ]  # only one file

            generator = self.preprocess_data(s3_file_handle)
            for df, ds in generator:
                if df.empty:
                    raise ValueError(
                        f"{self.uuid_log}: {filename} Data corruption, Empty dataframe detected: {df}"
                    )

                self.publish_cloud_optimised(df, ds, s3_file_handle)
                # self.push_metadata_aws_registry()  # Deprecated

                self.postprocess(ds)

                time_spent = timeit.default_timer() - start_time
                self.logger.info(
                    f"{self.uuid_log}: Cloud-optimised file processing completed in {time_spent} seconds."
                )

        except Exception as e:
            self.logger.error(
                f"{self.uuid_log}: Issue encountered while creating Cloud Optimised file: {type(e).__name__}: {e} \n {traceback.format_exc()}"
            )

            if "ds" in locals():
                self.postprocess(ds)

            raise e

    def to_cloud_optimised(self, s3_file_uri_list) -> None:
        """
        Process a list of NetCDF files from S3 URIs, converting them into Parquet format in batches.

        Args:
            s3_file_uri_list (list): List of S3 URIs of NetCDF files to process.

        Returns:
            None

        This method processes a list of NetCDF files located at `s3_file_uri_list`:
        - Deletes existing Parquet files if `self.clear_existing_data` is set to True.
        - Logs deletion of existing Parquet files if they exist.
        - Creates a Dask cluster and submits tasks to process each file URI in batches.
        - Waits for batch tasks to complete using a timeout of 10 minutes.
        - Closes the Dask cluster after all tasks are completed.

        Note:
        - Uses the logger defined in `self.logger`.
        - Uses configurations and settings from `self.dataset_config`.
        """
        if self.clear_existing_data:
            self.logger.info(
                f"Creating new Parquet dataset - DELETING existing all Parquet objects if exist"
            )
            if prefix_exists(
                self.cloud_optimised_output_path,
                s3_client_opts=self.s3_client_opts_output,
            ):
                bucket_name, prefix = split_s3_path(self.cloud_optimised_output_path)
                self.logger.info(
                    f"Deleting existing Parquet objects from {self.cloud_optimised_output_path}."
                )
                delete_objects_in_prefix(
                    bucket_name, prefix, self.s3_client_opts_output
                )

        def task(f, i):
            try:
                self.to_cloud_optimised_single(f)
            except Exception as e:
                self.logger.error(
                    f"Issue {i}/{len(s3_file_uri_list)} with {f}: {type(e).__name__}: {e}"
                )

        self.s3_file_uri_list = s3_file_uri_list
        client, cluster = self.create_cluster()

        if self.cluster_mode:
            if self.cluster_mode == "coiled":
                self.cluster_id = cluster.cluster_id
            else:
                self.cluster_id = cluster.name
        else:
            self.cluster_id = "local_execution"

        batch_size = self.get_batch_size(client=client)

        # Do it in batches. maybe more efficient
        ii = 0
        total_batches = len(s3_file_uri_list) // batch_size + 1

        for i in range(0, len(s3_file_uri_list), batch_size):
            self.uuid_log = str(uuid.uuid4())  # value per batch

            self.logger.info(
                f"{self.uuid_log}: Processing batch {ii + 1}/{total_batches}..."
            )

            batch = s3_file_uri_list[i : i + batch_size]

            self.logger.info(f"{self.uuid_log}: Files in batch {ii + 1}:\n {batch}")

            if client:
                # Use Dask client for distributed processing
                batch_tasks = [
                    client.submit(task, f, idx + 1, pure=False)
                    for idx, f in enumerate(
                        batch
                    )  # Use pure=False for multiprocessing. More efficient to avoid GIL contention
                ]

                # timeout = batch_size * 120  # Initial timeout
                done, not_done = wait(batch_tasks, return_when="ALL_COMPLETED")
            else:
                # Fall back to local processing with ThreadPoolExecutor
                self.logger.info(
                    f"{self.uuid_log}: No client detected; using local processing."
                )
                with ThreadPoolExecutor() as executor:
                    batch_tasks = [
                        executor.submit(task, f, idx + 1) for idx, f in enumerate(batch)
                    ]
                    for future in as_completed(batch_tasks):
                        try:
                            future.result()
                        except Exception as e:
                            self.logger.error(f"Error processing task: {e}")
            ii += 1

            # Cleanup memory
            del batch_tasks

            # Trigger garbage collection
            gc.collect()

            if client:
                client.run_on_scheduler(gc.collect)  # GC!

        self.cluster_manager.close_cluster(client, cluster)
        self.logger.handlers.clear()<|MERGE_RESOLUTION|>--- conflicted
+++ resolved
@@ -668,12 +668,8 @@
         timestamp_varname = timestamp_info.get("source_variable")
         time_varname = timestamp_info["time_extent"].get("time_varname", "TIME")
 
-<<<<<<< HEAD
         # Check any timestamps are before `1900-01-01 00:00:00`
         if any(df[timestamp_varname] < -2208988800):
-=======
-        if any(df[timestamp_varname] <= 0):
->>>>>>> 47410845
             self.logger.warning(
                 f"{self.uuid_log}: {f.path}: Bad values detected in {time_varname} time variable. Trimming corresponding data."
             )
