import importlib.resources
import json
import logging
import re
import tempfile
from typing import Dict

import numpy as np
import pyarrow as pa
import s3fs
import xarray as xr

logger = logging.getLogger(__name__)

# Standard NetCDF-style fill values
FILL_VALUES = {
    str: "",
    int: -9999,
    float: -9999.0,
    bool: False,  # often False is used for empty/missing
    np.int32: np.int32(-9999),
    np.int64: np.int64(-9999),
    np.float32: np.float32(-9999.0),
    np.float64: np.float64(-9999.0),
}


def custom_encoder(obj):
    if isinstance(obj, np.generic):
        return obj.item()  # Convert NumPy scalar to its corresponding Python type
    elif isinstance(obj, np.ndarray):
        return obj.tolist()  # Convert NumPy array to a list
    raise TypeError(f"Object {obj} of type {type(obj)} is not JSON serializable")


def generate_json_schema_var_from_netcdf(nc_path, var_name, indent=2, s3_fs=None):
    """
    Extracts variable names, types, and attributes from a NetCDF file and returns a JSON-formatted schema.

    Args:
        nc_path (str or S3File): Path to a local NetCDF file or S3 address of the NetCDF file,
                                 e.g., "s3://your-bucket/path/to/file.nc", or an open S3File object.
        var_name (str): Name of the variable or coordinate to extract schema for.
        indent (int, optional): Number of spaces for JSON indentation (default is 2).
        s3_fs (s3fs.S3FileSystem, optional): S3FileSystem instance used to open S3 objects (default is None).

    Returns:
        str: JSON-formatted string representing the variable schema.
    """
    if isinstance(nc_path, s3fs.S3File):
        if s3_fs is None:
            s3_fs = s3fs.S3FileSystem(
                anon=False,  # because we are authenticating
            )

        # Open dataset from S3 file-like object using with statement
        with s3_fs.open(nc_path) as f:
            with xr.open_dataset(f) as dataset:
                schema = extract_variable_schema(dataset, var_name)
    elif nc_path.startswith("s3://"):
        with s3_fs.open(nc_path) as f:
            with xr.open_dataset(f) as dataset:
                schema = extract_variable_schema(dataset, var_name)
    else:
        with xr.open_dataset(nc_path) as dataset:
            schema = extract_variable_schema(dataset, var_name)

    json_str = json.dumps(schema, indent=indent, default=custom_encoder)

    return json_str


def extract_variable_schema(dataset, var_name):
    """
    Extracts variable schema (dtype and attributes) from an xarray Dataset or DataArray.

    Args:
        dataset (xarray.Dataset or xarray.DataArray): The xarray dataset or data array.
        var_name (str): Name of the variable or coordinate to extract schema for.

    Returns:
        dict: Dictionary representing the variable schema.
    """
    schema = {}

    def map_dtype(dtype):
        dtype_str = str(dtype)
        if dtype_str.startswith("float"):
            return "float"
        elif dtype_str.startswith("|S"):
            return "string"
        return dtype_str

    # Process variables
    if var_name in dataset.variables:
        var_dtype = dataset.variables[var_name].dtype
        dtype_str = map_dtype(var_dtype)
        var_attrs = dataset.variables[var_name].attrs
        schema[var_name] = {"type": dtype_str, **var_attrs}

    elif var_name in dataset.coords:
        coord_dtype = dataset.coords[var_name].dtype
        dtype_str = map_dtype(coord_dtype)
        coord_attrs = dataset.coords[var_name].attrs
        schema[var_name] = {"type": dtype_str, **coord_attrs}

    return schema


def generate_json_schema_from_s3_netcdf(
    s3_object_address, cloud_format, indent=2, s3_fs=None
):
    """
    Extracts variable names, types, and attributes from a NetCDF file in S3 and returns a JSON-formatted schema.

    Args:
        s3_object_address (str): The address of the NetCDF object in S3 format,
                                e.g., "s3://your-bucket/path/to/file.nc".
        indent (int, optional): Number of spaces for JSON indentation (default is 2).
        s3_fs (s3fs.S3FileSystem, optional): S3FileSystem instance used to open S3 objects (default is None).

    Returns:
        str: Path to a temporary JSON file containing the variable schema.
    """

    if s3_fs is None:
        s3_fs = s3fs.S3FileSystem(
            anon=False,  # because we are authenticating
        )

    from aodn_cloud_optimised.lib.s3Tools import (
        create_fileset,
    )

    fileset = create_fileset(s3_object_address, s3_fs)
    # with s3_fs.open(s3_object_address, "rb") as f:
    dataset = xr.open_dataset(fileset[0])

    schema = {}

    # Process variables
    for var_name in dataset.variables:
        var_dtype = dataset.variables[var_name].dtype
        dtype_str = convert_dtype_to_str(var_dtype)
        var_attrs = extract_serialisable_attrs(dataset.variables[var_name].attrs)
        if cloud_format == "zarr":
            schema[var_name] = {
                "type": dtype_str,
                "dims": list(dataset[var_name].dims),
                **var_attrs,
            }
        else:
            schema[var_name] = {
                "type": dtype_str,
                **var_attrs,
            }

    # Process coordinates
    for coord_name in dataset.coords:
        coord_dtype = dataset.coords[coord_name].dtype
        dtype_str = convert_dtype_to_str(coord_dtype)
        coord_attrs = extract_serialisable_attrs(dataset.coords[coord_name].attrs)
        schema[coord_name] = {
            "type": dtype_str,
            **coord_attrs,
        }

    # Convert the pyarrow_schema dictionary to a JSON-formatted string with indentation
    json_str = json.dumps(schema, indent=indent)

    # Print the JSON string with double quotes for easy copy/paste
    with tempfile.NamedTemporaryFile(mode="w", delete=False) as temp_file:
        # Serialise the pyarrow_schema dictionary to JSON with indentation
        json.dump(schema, temp_file, indent=indent)
        # Get the path to the temporary file
        temp_file_path = temp_file.name

    return temp_file_path


def convert_dtype_to_str(dtype):
    """Converts NumPy dtype to string representation."""
    if np.issubdtype(dtype, np.integer):
        return "int32"
    elif np.issubdtype(dtype, np.floating):
        return "double" if dtype == np.float64 else "float"
    elif np.issubdtype(dtype, np.datetime64):
        return "timestamp[ns]"  # string type understood by parrow, but not by np.issubdtype
    else:
        return "string"


def extract_serialisable_attrs(attrs):
    """Extracts and serialises attributes into a dictionary."""
    serialisable_attrs = {}
    for attr_name, attr_value in attrs.items():
        try:
            # Convert attribute value to string if possible
            if isinstance(attr_value, np.integer):
                serialisable_attrs[attr_name] = int(attr_value)
            elif isinstance(attr_value, np.floating):
                serialisable_attrs[attr_name] = float(attr_value)
            elif isinstance(attr_value, np.ndarray):
                serialisable_attrs[attr_name] = attr_value.tolist()
            else:
                serialisable_attrs[attr_name] = str(attr_value)
        except Exception:
            # If conversion fails, skip this attribute
            pass
    return serialisable_attrs


def get_pyarrow_type_map() -> Dict[str, pa.DataType]:
    """
    Returns a dictionary mapping schema config type strings to PyArrow DataTypes.
    """
    return {
        "int8": pa.int8(),
        "int16": pa.int16(),
        "int32": pa.int32(),
        "int64": pa.int64(),
        "uint8": pa.uint8(),
        "uint16": pa.uint16(),
        "uint32": pa.uint32(),
        "uint64": pa.uint64(),
        "float": pa.float32(),
        "float32": pa.float32(),
        "float64": pa.float64(),
        "double": pa.float64(),
        "string": pa.string(),
        "object": pa.string(),
        "|S1": pa.string(),
        "byte": pa.binary(),
        "bool": pa.bool_(),
        "datetime64[ns]": pa.timestamp("ns"),
        "timestamp[ns]": pa.timestamp("ns"),
        "timestamp[ms]": pa.timestamp("ms"),
        "timedelta64[ns]": pa.duration("ns"),
        "date32[day]": pa.date32(),
<<<<<<< HEAD
        "list<element: string>": pa.list_(pa.string()),
=======
        "time32[s]": pa.time32("s"),
        "time64[us]": pa.time64("us"),
>>>>>>> 7197c334
    }


def map_config_type_to_pyarrow_type(config_type: str) -> pa.DataType:
    """
    Maps a schema config type string to a corresponding PyArrow DataType.

    Args:
        config_type (str): Type string (e.g. 'int32', 'string', 'timestamp[ns]').

    Returns:
        pa.DataType: The corresponding PyArrow type.

    Raises:
        ValueError: If the type is not supported.
    """
    type_map = get_pyarrow_type_map()
    if config_type not in type_map:
        raise ValueError(f"Unsupported data type: {config_type}")
    return type_map[config_type]


def create_pyarrow_schema_from_list(schema_strings):
    fields = []
    for line in schema_strings:
        name, dtype_str = map(str.strip, line.split(":"))
        dtype = map_config_type_to_pyarrow_type(dtype_str)
        fields.append(pa.field(name, dtype))
    return pa.schema(fields)


def create_pyarrow_schema_from_dict(schema_dict):
    """
    Create a PyArrow schema from a dict describing column names and types.

    Expected format example:
        {
            "col1": {"type": "string"},
            "col2": {"type": "int64"}
        }

    Args:
        schema_dict (dict): Mapping of column names to type definitions.

    Returns:
        pyarrow.Schema: The corresponding PyArrow schema.

    Raises:
        TypeError: If schema_dict or any column definition is not a dict.
        KeyError: If any column is missing a "type" key.
    """
    expected_format = {
        "example_column": {"type": "string"},
        "another_column": {"type": "int64"},
    }

    # --- Validate schema_dict structure ---
    if not isinstance(schema_dict, dict):
        message = (
            f"Invalid schema configuration. Expected a dictionary describing columns and types, "
            f"but got {type(schema_dict).__name__}.\n"
            f"Expected format:\n{json.dumps(expected_format, indent=4)}\n"
            "Please fix the schema config."
        )
        logger.error(message)
        raise TypeError(message)

    fields = []
    for name, info in schema_dict.items():
        if not isinstance(info, dict):
            message = (
                f"Invalid entry for column '{name}'. Expected a dict, got {type(info).__name__}.\n"
                f"Entry content: {info}\n"
                f"Expected format:\n{json.dumps(expected_format, indent=4)}\n"
                "Please fix the schema config."
            )
            logger.error(message)
            raise TypeError(message)

        if "type" not in info:
            message = (
                f"Missing 'type' key for column '{name}' in schema: {info}\n"
                f"Expected format:\n{json.dumps(expected_format, indent=4)}\n"
                "Please fix the schema config."
            )
            logger.error(message)
            raise KeyError(message)

        dtype_str = info["type"].strip()
        try:
            dtype = map_config_type_to_pyarrow_type(dtype_str)
        except Exception as e:
            message = (
                f"Failed to map type '{dtype_str}' for column '{name}': {e}\n"
                f"Please ensure the schema config matches this format:\n"
                f"{json.dumps(expected_format, indent=4)}"
            )
            logger.error(message)
            raise

        logger.debug(f"Added field: {name}, type: {dtype_str} → {dtype}")
        fields.append(pa.field(name, dtype))

    return pa.schema(fields)


def extract_new_variables_schema(schema_transformation: dict) -> dict:
    """
    Extracts new variables from the 'add_variables' section of a schema_transformation dict
    and returns a dictionary where each key is the variable name and the value is a dictionary
    that includes the 'type' and all schema fields from the original 'schema' entry.

    Args:
        schema_transformation (dict): The input dictionary containing the schema transformation.

    Returns:
        dict: A dictionary of variables with their full schema definitions.
    """
    new_variables_schema = {}
    add_variables = schema_transformation.get("add_variables", {})

    for var_name, var_info in add_variables.items():
        schema = var_info.get("schema", {})
        var_type = schema.get("type", "unknown")
        # Build new dictionary with 'type' and other schema attributes
        new_variables_schema[var_name] = {"type": var_type}
        for key, value in schema.items():
            if key != "type":
                new_variables_schema[var_name][key] = value

    return new_variables_schema


def merge_schema_dict(schema_input, schema_transformation):
    """
    Merge the orginal schema and the schema_transformation from a json configuration to output a new dict containing
    ALL of the variables in the dataset
    """
    new_variables_schema = extract_new_variables_schema(schema_transformation)

    if isinstance(schema_input, dict):
        schema_input.update(new_variables_schema)

    return schema_input


def create_pyarrow_schema(schema_input, schema_transformation=None):
    """
    handles 2 different ways to write the pyarrow_schema
    Args:
        schema_input:

    Returns:

    """
    # Apply schema transformations
    # Only valid for dict type
    if schema_transformation and isinstance(schema_input, dict):
        # Update new variables
        new_variables_schema = extract_new_variables_schema(schema_transformation)
        schema_input.update(new_variables_schema)

        # Drop unwanted variables
        drop_variables = schema_transformation.get("drop_variables", [])
        for var in drop_variables:
            schema_input.pop(var, None)  # safe removal

    if isinstance(schema_input, list):
        return create_pyarrow_schema_from_list(schema_input)
    elif isinstance(schema_input, dict):
        return create_pyarrow_schema_from_dict(schema_input)
    else:
        raise ValueError("Unsupported pyarrow_schema input type. Expected str or dict.")


def map_config_type_to_python_type(config_type: str):
    """
    Map config-defined type (as string) to a Python or NumPy type.

    Args:
        config_type (str): The type string from the schema config.

    Returns:
        type: A corresponding Python or NumPy type.
    """
    type_map = {
        "string": str,
        "int": int,
        "int32": np.int32,
        "int64": np.int64,
        "float": float,
        "float32": np.float32,
        "float64": np.float64,
        "bool": bool,
        # Extend as needed
    }
    return type_map.get(config_type, str)  # Default to str if unknown


def cast_value_to_config_type(value, config_type: str, fillvalue=None):
    """
    Cast a value to the type specified in the schema config.
    If the value is None, empty, or uncastable, return either the provided
    fillvalue or a sensible NetCDF-style default fill value.

    For numeric types, attempts to clean strings like "16m" -> 16.
    """
    python_type = map_config_type_to_python_type(config_type)

    # Missing or empty string
    if value is None or (isinstance(value, str) and value.strip() == ""):
        return (
            python_type(fillvalue)
            if fillvalue is not None
            else FILL_VALUES.get(python_type, None)
        )

    # Try normal casting
    try:
        return python_type(value)
    except Exception:
        # Special case: try to extract numbers if config_type is numeric
        if python_type in [int, float, np.int32, np.int64, np.float32, np.float64]:
            if isinstance(value, str):
                match = re.match(r"^[-+]?\d*\.?\d+", value.strip())
                if match:
                    try:
                        return python_type(match.group(0))
                    except Exception:
                        pass  # fallback to fillvalue/default

        # If still failing → use fillvalue or fallback
        return (
            python_type(fillvalue)
            if fillvalue is not None
            else FILL_VALUES.get(python_type, None)
        )


def nullify_netcdf_variables(nc_path, dataset_name, s3_fs=None):
    """
    Replace all non-dimension variables in a NetCDF file with NaN, compress the result,
    and save it under aodn_cloud_optimised/config/dataset/{dataset_name}.nc.

    Args:
        nc_path (str or s3fs.S3File): Path to the NetCDF file (local or S3).
        dataset_name (str): Name for the output NetCDF file (without extension).
        s3_fs (s3fs.S3FileSystem, optional): S3FileSystem instance (defaults to anon).

    Returns:
        str: Path to the output NetCDF file.
    """
    output_path = str(
        importlib.resources.files("aodn_cloud_optimised")
        .joinpath("config")
        .joinpath("dataset")
        .joinpath(f"{dataset_name}.nc")
    )

    if isinstance(nc_path, s3fs.S3File):
        if s3_fs is None:
            s3_fs = s3fs.S3FileSystem(anon=True)
        with s3_fs.open(nc_path) as f:
            with xr.open_dataset(f) as ds:
                _write_nullified_dataset(ds, output_path)
    elif isinstance(nc_path, str) and nc_path.startswith("s3://"):
        if s3_fs is None:
            s3_fs = s3fs.S3FileSystem(anon=True)
        with s3_fs.open(nc_path) as f:
            with xr.open_dataset(f) as ds:
                _write_nullified_dataset(ds, output_path)
    else:
        with xr.open_dataset(nc_path) as ds:
            _write_nullified_dataset(ds, output_path)

    return output_path


def _write_nullified_dataset(ds, output_path):
    """
    Internal helper to nullify variables (retain dtypes) and write compressed NetCDF.

    Args:
        ds (xarray.Dataset): The dataset to modify.
        output_path (str): Destination file path.
    """
    ds_null = ds.copy()
    encoding = {}

    for var in ds_null.data_vars:
        data = ds_null[var].data
        dtype = data.dtype

        if np.issubdtype(dtype, np.floating):
            # Floats can store np.nan directly
            ds_null[var].data = np.full_like(data, np.nan)
            encoding[var] = {"zlib": True, "complevel": 4}
        elif np.issubdtype(dtype, np.integer):
            # Integers can't hold NaNs — use _FillValue
            fill_value = np.iinfo(dtype).min
            ds_null[var].data = np.full_like(data, fill_value)
            encoding[var] = {"zlib": True, "complevel": 4, "_FillValue": fill_value}
        else:
            # For non-numeric or object dtypes, zero them out or set to blank
            ds_null[var].data = np.full_like(data, 0)
            encoding[var] = {"zlib": True, "complevel": 4}

    ds_null.to_netcdf(output_path, encoding=encoding, engine="netcdf4")


def convert_pandas_csv_config_to_polars(pandas_config: dict) -> dict:
    """
    Convert a pandas.read_csv configuration dictionary to a polars.read_csv equivalent.

    Args:
        pandas_config (dict): Configuration options for pandas.read_csv.

    Returns:
        dict: Converted configuration suitable for polars.read_csv.
    """
    mapping = {
        "delimiter": "separator",
        "sep": "separator",
        "encoding": "encoding",
        "na_values": "null_values",
        "header": "has_header",
        "usecols": "columns",
    }

    polars_config = {}

    for key, value in pandas_config.items():
        if key not in mapping:
            # Skip options not relevant for polars
            continue

        new_key = mapping[key]

        # --- Handle special cases ---
        if key == "header":
            # In pandas, header=0 means first row is header; None means no header
            polars_config[new_key] = value is not None
        elif key == "na_values":
            # Pandas allows list or scalar; Polars expects list[str]
            if isinstance(value, str):
                polars_config[new_key] = [value]
            elif isinstance(value, (list, tuple, set)):
                polars_config[new_key] = list(value)
        else:
            polars_config[new_key] = value

    return polars_config<|MERGE_RESOLUTION|>--- conflicted
+++ resolved
@@ -237,12 +237,9 @@
         "timestamp[ms]": pa.timestamp("ms"),
         "timedelta64[ns]": pa.duration("ns"),
         "date32[day]": pa.date32(),
-<<<<<<< HEAD
         "list<element: string>": pa.list_(pa.string()),
-=======
         "time32[s]": pa.time32("s"),
         "time64[us]": pa.time64("us"),
->>>>>>> 7197c334
     }
 
 
